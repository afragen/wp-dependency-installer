<?php
/**
 * WP Dependency Installer
 *
 * A lightweight class to add to WordPress plugins or themes to automatically install
 * required plugin dependencies. Uses a JSON config file to declare plugin dependencies.
 * It can install a plugin from w.org, GitHub, Bitbucket, GitLab, Gitea or direct URL.
 *
 * @package   WP_Dependency_Installer
 * @author    Andy Fragen, Matt Gibbs, Raruto
 * @license   MIT
 * @link      https://github.com/afragen/wp-dependency-installer
 */

/**
 * Exit if called directly.
 */
if ( ! defined( 'WPINC' ) ) {
	die;
}

if ( ! class_exists( 'WP_Dependency_Installer' ) ) {
	/**
	 * Class WP_Dependency_Installer
	 */
	class WP_Dependency_Installer {
		/**
		 * Holds the JSON file contents.
		 *
		 * @var array $config
		 */
		private $config;

		/**
		 * Holds the current dependency's slug.
		 *
		 * @var string $current_slug
		 */
		private $current_slug;

		/**
		 * Holds the calling plugin/theme file path.
		 *
		 * @var string $source
		 */
		private static $caller;

		/**
		 * Holds the calling plugin/theme slug.
		 *
		 * @var string $source
		 */
		private static $source;

		/**
		 * Holds names of installed dependencies for admin notices.
		 *
		 * @var array $notices
		 */
		private $notices;

		/**
		 * Factory.
		 *
		 * @param string $caller File path to calling plugin/theme.
		 */
		public static function instance( $caller = false ) {
			static $instance = null;
			if ( null === $instance ) {
				$instance = new self();
			}
			self::$caller = $caller;
			self::$source = ! $caller ? false : basename( $caller );

			return $instance;
		}

		/**
		 * Private constructor.
		 */
		private function __construct() {
			$this->config  = [];
			$this->notices = [];
		}

		/**
		 * Load hooks.
		 *
		 * @return void
		 */
		public function load_hooks() {
			add_action( 'admin_init', [ $this, 'admin_init' ] );
			add_action( 'admin_footer', [ $this, 'admin_footer' ] );
			add_action( 'admin_notices', [ $this, 'admin_notices' ] );
			add_action( 'network_admin_notices', [ $this, 'admin_notices' ] );
			add_action( 'wp_ajax_dependency_installer', [ $this, 'ajax_router' ] );
			add_filter( 'http_request_args', [ $this, 'add_basic_auth_headers' ], 15, 2 );

			// Initialize Persist admin Notices Dismissal dependency.
			add_action( 'admin_init', [ 'PAnD', 'init' ] );
		}

		/**
		 * Let's get going.
		 * First load data from wp-dependencies.json if present.
		 * Then load hooks needed to run.
		 *
		 * @param string $caller Path to plugin or theme calling the framework.
		 *
		 * @return self
		 */
		public function run( $caller = false ) {
			$caller = ! $caller ? self::$caller : $caller;
			$config = $this->json_file_decode( $caller . '/wp-dependencies.json' );
			if ( ! empty( $config ) ) {
				$this->register( $config, $caller );
			}
			if ( ! empty( $this->config ) ) {
				$this->load_hooks();
			}

			return $this;
		}

		/**
		 * Decode JSON config data from a file.
		 *
		 * @param string $json_path File path to JSON config file.
		 *
		 * @return bool|array $config
		 */
		public function json_file_decode( $json_path ) {
			$config = [];
			if ( file_exists( $json_path ) ) {
				$config = file_get_contents( $json_path );
				$config = json_decode( $config, true );
			}

			return $config;
		}

		/**
		 * Register dependencies (supports multiple instances).
		 *
		 * @param array  $config JSON config as array.
		 * @param string $caller Path to plugin or theme calling the framework.
		 *
		 * @return self
		 */
		public function register( $config, $caller = false ) {
			$source = ! self::$source ? basename( $caller ) : self::$source;
			foreach ( $config as $dependency ) {
				// Save a reference of current dependent plugin.
				$dependency['source']    = $source;
				$dependency['sources'][] = $source;
				$slug                    = $dependency['slug'];
				// Keep a reference of all dependent plugins.
				if ( isset( $this->config[ $slug ] ) ) {
					$dependency['sources'] = array_merge( $this->config[ $slug ]['sources'], $dependency['sources'] );
				}
				// Update config.
				if ( ! isset( $this->config[ $slug ] ) || $this->is_required( $dependency ) ) {
					$this->config[ $slug ] = $dependency;
				}
			}

			return $this;
		}

		/**
		 * Process the registered dependencies.
		 */
		public function apply_config() {
			foreach ( $this->config as $dependency ) {
				$download_link = null;
				$base          = null;
				$uri           = $dependency['uri'];
				$slug          = $dependency['slug'];
				$uri_args      = parse_url( $uri ); // phpcs:ignore WordPress.WP.AlternativeFunctions.parse_url_parse_url
				$port          = isset( $uri_args['port'] ) ? $uri_args['port'] : null;
				$api           = isset( $uri_args['host'] ) ? $uri_args['host'] : null;
				$api           = ! $port ? $api : "$api:$port";
				$scheme        = isset( $uri_args['scheme'] ) ? $uri_args['scheme'] : null;
				$scheme        = null !== $scheme ? $scheme . '://' : 'https://';
				$path          = isset( $uri_args['path'] ) ? $uri_args['path'] : null;
				$owner_repo    = str_replace( '.git', '', trim( $path, '/' ) );

				switch ( $dependency['host'] ) {
					case 'github':
						$base          = null === $api || 'github.com' === $api ? 'api.github.com' : $api;
						$download_link = "{$scheme}{$base}/repos/{$owner_repo}/zipball/{$dependency['branch']}";
						break;
					case 'bitbucket':
						$base          = null === $api || 'bitbucket.org' === $api ? 'bitbucket.org' : $api;
						$download_link = "{$scheme}{$base}/{$owner_repo}/get/{$dependency['branch']}.zip";
						break;
					case 'gitlab':
						$base          = null === $api || 'gitlab.com' === $api ? 'gitlab.com' : $api;
						$project_id    = rawurlencode( $owner_repo );
						$download_link = "{$scheme}{$base}/api/v4/projects/{$project_id}/repository/archive.zip";
						$download_link = add_query_arg( 'sha', $dependency['branch'], $download_link );
						break;
					case 'gitea':
						$download_link = "{$scheme}{$api}/api/v1/repos/{$owner_repo}/archive/{$dependency['branch']}.zip";
						break;
					case 'wordpress':  // phpcs:ignore WordPress.WP.CapitalPDangit.Misspelled
						$download_link = $this->get_dot_org_latest_download( basename( $owner_repo ) );
						break;
					case 'direct':
						$download_link = filter_var( $uri, FILTER_VALIDATE_URL );
						break;
				}

				/**
				 * Allow filtering of download link for dependency configuration.
				 *
				 * @since 1.4.11
				 *
				 * @param string $download_link Download link.
				 * @param array  $dependency    Dependency configuration.
				 */
				$download_link = apply_filters( 'wp_dependency_download_link', $download_link, $dependency );

				$this->config[ $slug ]['download_link'] = $download_link;
			}
		}

		/**
		 * Get lastest download link from WordPress API.
		 *
		 * @param  string $slug Plugin slug.
		 * @return string $download_link
		 */
		public function get_dot_org_latest_download( $slug ) {
			$download_link = get_site_transient( 'wpdi-' . md5( $slug ) );

			if ( ! $download_link ) {
				$url           = 'https://api.wordpress.org/plugins/info/1.1/';
				$url           = add_query_arg(
					[
						'action'                        => 'plugin_information',
						rawurlencode( 'request[slug]' ) => $slug,
					],
					$url
				);
				$response      = wp_remote_get( $url );
				$response      = json_decode( wp_remote_retrieve_body( $response ) );
				$download_link = empty( $response )
					? "https://downloads.wordpress.org/plugin/{$slug}.zip"
					: $response->download_link;

				set_site_transient( 'wpdi-' . md5( $slug ), $download_link, DAY_IN_SECONDS );
			}

			return $download_link;
		}

		/**
		 * Determine if dependency is active or installed.
		 */
		public function admin_init() {
			// Get the gears turning.
			$this->apply_config();

			// Generate admin notices.
			foreach ( $this->config as $slug => $dependency ) {
				$is_required = $this->is_required( $dependency );

				if ( $is_required ) {
					$this->modify_plugin_row( $slug );
				}

				if ( $this->is_active( $slug ) ) {
					// Do nothing.
				} elseif ( $this->is_installed( $slug ) ) {
					if ( $is_required ) {
						$this->notices[] = $this->activate( $slug );
					} else {
						$this->notices[] = $this->activate_notice( $slug );
					}
				} else {
					if ( $is_required ) {
						$this->notices[] = $this->install( $slug );
					} else {
						$this->notices[] = $this->install_notice( $slug );
					}
				}

				/**
				 * Allow filtering of admin notices.
				 *
				 * @since 3.0.0
				 *
				 * @param array  $notices admin notices.
				 * @param string $slug    plugin slug.
				 */
				$this->notices = apply_filters( 'wp_dependency_notices', $this->notices, $slug );
			}
		}

		/**
		 * Register jQuery AJAX.
		 */
		public function admin_footer() {
			?>
			<script>
				(function ($) {
					$(function () {
						$(document).on('click', '.wpdi-button', function () {
							var $this = $(this);
							var $parent = $(this).closest('p');
							$parent.html('Running...');
							$.post(ajaxurl, {
								action: 'dependency_installer',
								method: $this.attr('data-action'),
								slug  : $this.attr('data-slug')
							}, function (response) {
								$parent.html(response);
							});
						});
						$(document).on('click', '.dependency-installer .notice-dismiss', function () {
							var $this = $(this);
							$.post(ajaxurl, {
								action: 'dependency_installer',
								method: 'dismiss',
								slug  : $this.attr('data-slug')
							});
						});
					});
				})(jQuery);
			</script>
			<?php
		}

		/**
		 * AJAX router.
		 */
		public function ajax_router() {
			$method    = isset( $_POST['method'] ) ? $_POST['method'] : '';
			$slug      = isset( $_POST['slug'] ) ? $_POST['slug'] : '';
			$whitelist = [ 'install', 'activate', 'dismiss' ];

			if ( in_array( $method, $whitelist, true ) ) {
				$response = $this->$method( $slug );
				echo $response['message'];
			}
			wp_die();
		}

		/**
		 * Check if a dependency is currently required.
		 *
		 * @param string|array $plugin Plugin dependency slug or config.
		 *
		 * @return boolean True if required. Default: False
		 */
		public function is_required( &$plugin ) {
			if ( empty( $this->config ) ) {
				return false;
			}
			if ( is_string( $plugin ) && isset( $this->config[ $plugin ] ) ) {
				$dependency = &$this->config[ $plugin ];
			} else {
				$dependency = &$plugin;
			}
			if ( isset( $dependency['required'] ) ) {
				return true === $dependency['required'] || 'true' === $dependency['required'];
			}
			if ( isset( $dependency['optional'] ) ) {
				return false === $dependency['optional'] || 'false' === $dependency['optional'];
			}

			return false;
		}

		/**
		 * Is dependency installed?
		 *
		 * @param string $slug Plugin slug.
		 *
		 * @return boolean
		 */
		public function is_installed( $slug ) {
			$plugins = get_plugins();

			return isset( $plugins[ $slug ] );
		}

		/**
		 * Is dependency active?
		 *
		 * @param string $slug Plugin slug.
		 *
		 * @return boolean
		 */
		public function is_active( $slug ) {
			return is_plugin_active( $slug );
		}

		/**
		 * Install and activate dependency.
		 *
		 * @param string $slug Plugin slug.
		 *
		 * @return bool|array false or Message.
		 */
		public function install( $slug ) {
			if ( $this->is_installed( $slug ) || ! current_user_can( 'update_plugins' ) ) {
				return false;
			}

			$this->current_slug = $slug;
			add_filter( 'upgrader_source_selection', [ $this, 'upgrader_source_selection' ], 10, 2 );

			$skin     = new WPDI_Plugin_Installer_Skin(
				[
					'type'  => 'plugin',
					'nonce' => wp_nonce_url( $this->config[ $slug ]['download_link'] ),
				]
			);
			$upgrader = new Plugin_Upgrader( $skin );
			$result   = $upgrader->install( $this->config[ $slug ]['download_link'] );

			if ( is_wp_error( $result ) ) {
				return [
					'status'  => 'error',
					'message' => $result->get_error_message(),
				];
			}

			if ( null === $result ) {
				return [
					'status'  => 'error',
					'message' => esc_html__( 'Plugin download failed' ),
				];
			}

			wp_cache_flush();
			if ( $this->is_required( $slug ) ) {
				$this->activate( $slug );

				return [
					'status'  => 'updated',
					'slug'    => $slug,
					/* translators: %s: Plugin name */
					'message' => sprintf( esc_html__( '%s has been installed and activated.' ), $this->config[ $slug ]['name'] ),
					'source'  => $this->config[ $slug ]['source'],
				];
			}

			if ( true !== $result && 'error' === $result['status'] ) {
				return $result;
			}

			return [
				'status'  => 'updated',
				/* translators: %s: Plugin name */
				'message' => sprintf( esc_html__( '%s has been installed.' ), $this->config[ $slug ]['name'] ),
				'source'  => $this->config[ $slug ]['source'],
			];
		}

		/**
		 * Get install plugin notice.
		 *
		 * @param string $slug Plugin slug.
		 *
		 * @return array Admin notice.
		 */
		public function install_notice( $slug ) {
			$dependency = $this->config[ $slug ];

			return [
				'action'  => 'install',
				'slug'    => $slug,
				/* translators: %s: Plugin name */
				'message' => sprintf( esc_html__( 'The %s plugin is recommended.' ), $dependency['name'] ),
				'source'  => $dependency['source'],
			];
		}

		/**
		 * Activate dependency.
		 *
		 * @param string $slug Plugin slug.
		 *
		 * @return array Message.
		 */
		public function activate( $slug ) {
			// network activate only if on network admin pages.
			$result = is_network_admin() ? activate_plugin( $slug, null, true ) : activate_plugin( $slug );

			if ( is_wp_error( $result ) ) {
				return [
					'status'  => 'error',
					'message' => $result->get_error_message(),
				];
			}

			return [
				'status'  => 'updated',
				/* translators: %s: Plugin name */
				'message' => sprintf( esc_html__( '%s has been activated.' ), $this->config[ $slug ]['name'] ),
				'source'  => $this->config[ $slug ]['source'],
			];
		}

		/**
		 * Get activate plugin notice.
		 *
		 * @param string $slug Plugin slug.
		 *
		 * @return array Admin notice.
		 */
		public function activate_notice( $slug ) {
			$dependency = $this->config[ $slug ];

			return [
				'action'  => 'activate',
				'slug'    => $slug,
				/* translators: %s: Plugin name */
				'message' => sprintf( esc_html__( 'Please activate the %s plugin.' ), $dependency['name'] ),
				'source'  => $dependency['source'],
			];
		}

		/**
		 * Dismiss admin notice for a week.
		 *
		 * @return array Empty Message.
		 */
		public function dismiss() {
			return [
				'status'  => 'updated',
				'message' => '',
			];
		}

		/**
		 * Correctly rename dependency for activation.
		 *
		 * @param string $source        Path fo $source.
		 * @param string $remote_source Path of $remote_source.
		 *
		 * @return string $new_source
		 */
		public function upgrader_source_selection( $source, $remote_source ) {
			$new_source = trailingslashit( $remote_source ) . dirname( $this->current_slug );
			$this->move( $source, $new_source );

			return trailingslashit( $new_source );
		}

		/**
		 * Rename or recursive file copy and delete.
		 *
		 * This is more versatile than `$wp_filesystem->move()`.
		 * It moves/renames directories as well as files.
		 * Fix for https://github.com/afragen/github-updater/issues/826,
		 * strange failure of `rename()`.
		 *
		 * @param string $source      File path of source.
		 * @param string $destination File path of destination.
		 *
		 * @return bool|void
		 */
		private function move( $source, $destination ) {
			if ( @rename( $source, $destination ) ) {
				return true;
			}
			$dir = opendir( $source );
			mkdir( $destination );
			$source = untrailingslashit( $source );
			// phpcs:ignore WordPress.CodeAnalysis.AssignmentInCondition.FoundInWhileCondition
			while ( false !== ( $file = readdir( $dir ) ) ) {
				if ( ( '.' !== $file ) && ( '..' !== $file ) && "$source/$file" !== $destination ) {
					if ( is_dir( "$source/$file" ) ) {
						$this->move( "$source/$file", "$destination/$file" );
					} else {
						copy( "$source/$file", "$destination/$file" );
						unlink( "$source/$file" );
					}
				}
			}
			@rmdir( $source );
			closedir( $dir );
		}

		/**
		 * Display admin notices / action links.
		 *
		 * @return bool/string false or Admin notice.
		 */
		public function admin_notices() {
			if ( ! current_user_can( 'update_plugins' ) ) {
				return false;
			}
			foreach ( $this->notices as $notice ) {
				$status      = isset( $notice['status'] ) ? $notice['status'] : 'updated';
				$source      = isset( $notice['source'] ) ? $notice['source'] : __( 'Dependency' );
				$class       = esc_attr( $status ) . ' notice is-dismissible dependency-installer';
				$label       = esc_html( $this->get_dismiss_label( $source ) );
				$message     = '';
				$action      = '';
				$dismissible = '';

				if ( isset( $notice['message'] ) ) {
					$message = esc_html( $notice['message'] );
				}
<<<<<<< HEAD
				if ( isset( $notice['action'] ) ) {
					$action = sprintf(
						' <a href="javascript:;" class="wpdi-button" data-action="%1$s" data-slug="%2$s">%3$s Now &raquo;</a> ',
						esc_attr( $notice['action'] ),
						esc_attr( $notice['slug'] ),
						esc_html( ucfirst( $notice['action'] ) )
					);
				}
				if ( isset( $notice['slug'] ) ) {
					/**
					 * Filters the dismissal timeout.
					 *
					 * @since 1.4.1
					 *
					 * @param string|int '7'           Default dismissal in days.
					 * @param  string     $notice['source'] Plugin slug of calling plugin.
					 * @return string|int Dismissal timeout in days.
					 */
					$timeout     = apply_filters( 'wp_dependency_timeout', '7', $source );
					$dependency  = dirname( $notice['slug'] );
					$dismissible = empty( $timeout ) ? '' : sprintf( 'dependency-installer-%1$s-%2$s', esc_attr( $dependency ), esc_attr( $timeout ) );
				}
				if ( class_exists( '\PAnD' ) && \PAnD::is_admin_notice_active( $dismissible ) ) {
					printf( '<div class="%1$s" data-dismissible="%2$s"><p><strong>[%3$s]</strong> %4$s%5$s</p></div>', $class, $dismissible, $label, $message, $action );
=======

				/**
				 * Filters the dismissal timeout.
				 *
				 * @since 1.4.1
				 *
				 * @param string|int '7'           Default dismissal in days.
				 * @param  string     $notice['source'] Plugin slug of calling plugin.
				 * @return string|int Dismissal timeout in days.
				 */
				$timeout     = '-' . apply_filters( 'wp_dependency_timeout', '7', $notice['source'] );
				$dismissible = isset( $notice['slug'] )
				? 'dependency-installer-' . dirname( $notice['slug'] ) . $timeout
				: null;
				if ( class_exists( '\PAnD' ) && ! \PAnD::is_admin_notice_active( $dismissible ) ) {
					continue;
>>>>>>> 1697561d
				}
			}
		}

		/**
		 * Make modifications to plugin row.
		 *
		 * @param string $plugin_file Plugin file.
		 */
		public function modify_plugin_row( $plugin_file ) {
			add_filter( 'network_admin_plugin_action_links_' . $plugin_file, [ $this, 'unset_action_links' ], 10, 2 );
			add_filter( 'plugin_action_links_' . $plugin_file, [ $this, 'unset_action_links' ], 10, 2 );
			add_action( 'after_plugin_row_' . $plugin_file, [ $this, 'modify_plugin_row_elements' ] );
		}

		/**
		 * Unset plugin action links so required plugins can't be removed or deactivated.
		 *
		 * @param array  $actions     Action links.
		 * @param string $plugin_file Plugin file.
		 *
		 * @return mixed
		 */
		public function unset_action_links( $actions, $plugin_file ) {
			/**
			 * Allow to remove required plugin action links.
			 *
			 * @since 3.0.0
			 *
			 * @param bool $unset remove default action links.
			 */
			if ( apply_filters( 'wp_dependency_unset_action_links', true ) ) {
				if ( isset( $actions['delete'] ) ) {
					unset( $actions['delete'] );
				}

				if ( isset( $actions['deactivate'] ) ) {
					unset( $actions['deactivate'] );
				}
			}

			/**
			 * Allow to display of requied plugin label.
			 *
			 * @since 3.0.0
			 *
			 * @param bool $display show required plugin label.
			 */
			if ( apply_filters( 'wp_dependency_required_label', true ) ) {
				/* translators: %s: opening and closing span tags */
				$actions = array_merge( [ 'required-plugin' => sprintf( esc_html__( '%1$sRequired Plugin%2$s' ), '<span class="network_active" style="font-variant-caps: small-caps;">', '</span>' ) ], $actions );
			}

			return $actions;
		}

		/**
		 * Modify the plugin row elements.
		 *
		 * @param string $plugin_file Plugin file.
		 *
		 * @return void
		 */
		public function modify_plugin_row_elements( $plugin_file ) {
			print '<script>';
			/**
			 * Allow to display additional row meta info of required plugin.
			 *
			 * @since 3.0.0
			 *
			 * @param bool $display show plugin row meta.
			 */
			if ( apply_filters( 'wp_dependency_required_row_meta', true ) ) {
				print 'jQuery("tr[data-plugin=\'' . $plugin_file . '\'] .plugin-version-author-uri").append("<br><br><strong>' . esc_html__( 'Required by:' ) . '</strong> ' . $this->get_dependency_sources( $plugin_file ) . '");';
			}
			print 'jQuery(".inactive[data-plugin=\'' . $plugin_file . '\']").attr("class", "active");';
			print 'jQuery(".active[data-plugin=\'' . $plugin_file . '\'] .check-column input").remove();';
			print '</script>';
		}

		/**
		 * Get formatted string of dependent plugins.
		 *
		 * @param string $plugin_file Plugin file.
		 *
		 * @return string $dependents
		 */
		private function get_dependency_sources( $plugin_file ) {
			// Remove empty values from $sources.
			$sources = array_filter( $this->config[ $plugin_file ]['sources'] );
			$sources = array_map( [ $this, 'get_dismiss_label' ], $sources );
			$sources = implode( ', ', $sources );

			return $sources;
		}

		/**
		 * Get formatted source string for text usage.
		 *
		 * @param string $source plugin source.
		 *
		 * @return string friendly plugin name.
		 */
		private function get_dismiss_label( $source ) {
			$label = str_replace( '-', ' ', $source );
			$label = ucwords( $label );
			$label = str_ireplace( 'wp ', 'WP ', $label );

			/**
			 * Filters the dismissal notice label
			 *
			 * @since 3.0.0
			 *
			 * @param  string $label  Default dismissal notice string.
			 * @param  string $source Plugin slug of calling plugin.
			 * @return string Dismissal notice string.
			 */
			return apply_filters( 'wp_dependency_dismiss_label', $label, $source );
		}

		/**
		 * Get the configuration.
		 *
		 * @since 1.4.11
		 *
		 * @param string $slug Plugin slug.
		 * @param string $key Dependency key.
		 *
		 * @return mixed|array The configuration.
		 */
		public function get_config( $slug = '', $key = '' ) {
			if ( empty( $slug ) && empty( $key ) ) {
				return $this->config;
			} elseif ( empty( $key ) ) {
				return isset( $this->config[ $slug ] ) ? $this->config[ $slug ] : null;
			} else {
				return isset( $this->config[ $slug ][ $key ] ) ? $this->config[ $slug ][ $key ] : null;
			}
		}

		/**
		 * Add Basic Auth headers for authentication.
		 *
		 * @param array  $args HTTP header args.
		 * @param string $url  URL.
		 *
		 * @return array $args
		 */
		public function add_basic_auth_headers( $args, $url ) {
			if ( null === $this->current_slug ) {
				return $args;
			}
			$package = $this->config[ $this->current_slug ];
			$host    = $package['host'];
			$token   = empty( $package['token'] ) ? false : $package['token'];

			if ( $token && $url === $package['download_link'] ) {
				if ( 'bitbucket' === $host ) {
					// Bitbucket token must be in the form of 'username:password'.
					// phpcs:ignore WordPress.PHP.DiscouragedPHPFunctions.obfuscation_base64_encode
					$args['headers']['Authorization'] = 'Basic ' . base64_encode( $token );
				}
				if ( 'github' === $host || 'gitea' === $host ) {
					$args['headers']['Authorization'] = 'token ' . $token;
				}
				if ( 'gitlab' === $host ) {
					$args['headers']['Authorization'] = 'Bearer ' . $token;
				}
			}

			// dot org should not have auth header.
			// phpcs:ignore WordPress.WP.CapitalPDangit.Misspelled
			if ( 'wordpress' === $host ) {
				unset( $args['headers']['Authorization'] );
			}
			remove_filter( 'http_request_args', [ $this, 'add_basic_auth_headers' ] );

			return $args;
		}
	}

	require_once ABSPATH . 'wp-admin/includes/class-wp-upgrader.php';

	/**
	 * Class WPDI_Plugin_Installer_Skin
	 */
	class WPDI_Plugin_Installer_Skin extends Plugin_Installer_Skin {
		public function header() {
		}

		public function footer() {
		}

		public function error( $errors ) {
		}

		public function feedback( $string, ...$args ) {
		}
	}
}<|MERGE_RESOLUTION|>--- conflicted
+++ resolved
@@ -607,7 +607,7 @@
 				if ( isset( $notice['message'] ) ) {
 					$message = esc_html( $notice['message'] );
 				}
-<<<<<<< HEAD
+
 				if ( isset( $notice['action'] ) ) {
 					$action = sprintf(
 						' <a href="javascript:;" class="wpdi-button" data-action="%1$s" data-slug="%2$s">%3$s Now &raquo;</a> ',
@@ -632,24 +632,6 @@
 				}
 				if ( class_exists( '\PAnD' ) && \PAnD::is_admin_notice_active( $dismissible ) ) {
 					printf( '<div class="%1$s" data-dismissible="%2$s"><p><strong>[%3$s]</strong> %4$s%5$s</p></div>', $class, $dismissible, $label, $message, $action );
-=======
-
-				/**
-				 * Filters the dismissal timeout.
-				 *
-				 * @since 1.4.1
-				 *
-				 * @param string|int '7'           Default dismissal in days.
-				 * @param  string     $notice['source'] Plugin slug of calling plugin.
-				 * @return string|int Dismissal timeout in days.
-				 */
-				$timeout     = '-' . apply_filters( 'wp_dependency_timeout', '7', $notice['source'] );
-				$dismissible = isset( $notice['slug'] )
-				? 'dependency-installer-' . dirname( $notice['slug'] ) . $timeout
-				: null;
-				if ( class_exists( '\PAnD' ) && ! \PAnD::is_admin_notice_active( $dismissible ) ) {
-					continue;
->>>>>>> 1697561d
 				}
 			}
 		}
