--- conflicted
+++ resolved
@@ -147,12 +147,12 @@
 			$source = basename( $plugin_path );
 			foreach ( $config as $dependency ) {
 				$dependency['source']    = $source;
+				$dependency['sources'][] = $source;
 				$slug                    = $dependency['slug'];
-				$dependency['tooltip'][] = $source;
+				if ( isset( $this->config[ $slug ] ) && $this->is_required( $dependency ) ) {
+					$dependency['sources'] = array_merge( $this->config[ $slug ]['sources'], $dependency['sources'] );
+				}
 				if ( ! isset( $this->config[ $slug ] ) || $this->is_required( $dependency ) ) {
-					if ( isset( $this->config[ $dependency['slug'] ] ) ) {
-						$dependency['tooltip'] = array_merge( $this->config[ $dependency['slug'] ]['tooltip'], $dependency['tooltip'] );
-					}
 					$this->config[ $slug ] = $dependency;
 				}
 			}
@@ -259,9 +259,7 @@
 				}
 
 				if ( $this->is_active( $slug ) ) {
-					if ( $this->is_mandatory_notice( $slug ) ) {
-						$this->notices[] = $this->mandatory_notice( $slug );
-					}
+					$this->notices = array_merge( $this->notices, $this->active_notices( $slug ) );
 				} elseif ( $this->is_installed( $slug ) ) {
 					if ( $is_required ) {
 						$this->notices[] = $this->activate( $slug );
@@ -367,17 +365,6 @@
 		}
 
 		/**
-		 * Check if we were trying to deactivate this manadatory plugin.
-		 *
-		 * @param string $slug Plugin slug.
-		 *
-		 * @return boolean True if current plugin slug is within $_REQUEST uri
-		 */
-		public function is_mandatory_notice( &$slug ) {
-			return isset( $_REQUEST['wpdi_required'] ) && $slug === $_REQUEST['wpdi_required'];
-		}
-
-		/**
 		 * Is dependency active?
 		 *
 		 * @param string $slug Plugin slug.
@@ -528,20 +515,28 @@
 		}
 
 		/**
-		 * Get mandatory plugin notice.
+		 * Get active plugin notices.
 		 *
 		 * @param string $slug Plugin slug.
 		 *
-		 * @return array Admin notice.
-		 */
-		public function mandatory_notice( $slug ) {
+		 * @return array Admin notices.
+		 */
+		public function active_notices( $slug ) {
 			$dependency = $this->config[ $slug ];
-			return [
-				'status'  => 'error',
-				/* translators: %s: Plugin name */
-				'message' => sprintf( esc_html__( 'The %s plugin is a mandatory plugin.' ), $dependency['name'] ),
-				'source'  => $dependency['source'],
-			];
+			$notices    = [];
+			foreach ( $this->config[ $slug ]['sources'] as $source ) {
+				// Check if we were trying to deactivate a manadatory plugin.
+				if ( isset( $_REQUEST['wpdi_required'] ) && $slug === $_REQUEST['wpdi_required'] ) {
+					$notices[] = [
+						'status'  => 'error',
+						/* translators: %s: Plugin name */
+						'message' => sprintf( esc_html__( 'The %s plugin is a mandatory plugin.' ), $dependency['name'] ),
+						'source'  => $source,
+					];
+				}
+			}
+
+			return apply_filters( 'wp_dependency_active_notices', $notices, $slug );
 		}
 
 		/**
@@ -603,8 +598,8 @@
 			if ( ! current_user_can( 'update_plugins' ) ) {
 				return false;
 			}
-			$message = null;
 			foreach ( $this->notices as $notice ) {
+				if( empty( $notice['source'] ) ) var_dump( $notice );
 				$status  = empty( $notice['status'] ) ? 'updated' : $notice['status'];
 				$message = empty( $notice['message'] ) ? '' : esc_html( $notice['message'] );
 
@@ -672,23 +667,18 @@
 		 *
 		 * @return mixed
 		 */
-<<<<<<< HEAD
-		public function unset_action_links( $actions ) {
-=======
 		public function unset_action_links( $actions, $plugin_file ) {
->>>>>>> f18a09b8
 			if ( isset( $actions['delete'] ) ) {
 				unset( $actions['delete'] );
 			}
 
 			/* translators: %s: opening and closing span tags */
-			$actions = array_merge( [ 'required-plugin' => sprintf( esc_html__( '%1$sRequired Plugin%2$s' ), '<span class="network_active" style="font-variant-caps: small-caps;" title="' . $this->get_tooltip( $plugin_file ) . '">', '</span>' ) ], $actions );
+			$actions = array_merge( [ 'required-plugin' => sprintf( esc_html__( '%1$sRequired Plugin%2$s' ), '<span class="network_active" style="font-variant-caps: small-caps; cursor: default;" title="' . $this->get_tooltip( $plugin_file ) . '">', '</span>' ) ], $actions );
 
 			return $actions;
 		}
 
 		/**
-<<<<<<< HEAD
 		 * Prevent admin ‘?action=deactive’ for required plugins.
 		 *
 		 * @return void
@@ -704,7 +694,9 @@
 				wp_safe_redirect( add_query_arg( 'wpdi_required', $_REQUEST['plugin'], $_SERVER['HTTP_REFERER'] ) );
 				exit();
 			}
-=======
+		}
+
+		/**
 		 * Get formatted string for tooltip.
 		 *
 		 * @param string $plugin_file Plugin file.
@@ -712,13 +704,15 @@
 		 * @return string $tooltip
 		 */
 		private function get_tooltip( $plugin_file ) {
-			$tooltip = implode( ', ', $this->config[ $plugin_file ]['tooltip'] );
-			$tooltip = str_replace( '-', ' ', $tooltip );
-			$tooltip = ucwords( $tooltip );
-			$tooltip = str_ireplace( ' wp ', ' WP ', $tooltip );
+			$labels = [];
+			foreach ( $this->config[ $plugin_file ]['sources'] as $source ) {
+				$label    = str_replace( '-', ' ', ucwords( $source ) );
+				$label    = str_ireplace( 'wp ', 'WP ', $label );
+				$labels[] = apply_filters( 'wp_dependency_dismiss_label', $label, $source );
+			}
+			$tooltip = implode( ', ', $labels );
 
 			return $tooltip;
->>>>>>> f18a09b8
 		}
 
 		/**
