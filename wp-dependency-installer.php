--- conflicted
+++ resolved
@@ -618,7 +618,6 @@
 		public function get_config( $slug = '' ) {
 			return isset( $this->config[ $slug ] ) ? $this->config[ $slug ] : $this->config;
 		}
-<<<<<<< HEAD
 
 		/**
 		 * Add Basic Auth headers for authentication.
@@ -654,8 +653,6 @@
 
 			return $args;
 		}
-=======
->>>>>>> cf5a7eac
 	}
 
 	require_once ABSPATH . 'wp-admin/includes/class-wp-upgrader.php';
