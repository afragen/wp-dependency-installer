--- conflicted
+++ resolved
@@ -655,19 +655,13 @@
 		 * @return void
 		 */
 		public function modify_plugin_row_elements( $plugin_file ) {
-<<<<<<< HEAD
 			print '<script>';
 			if ( apply_filters( 'wp_dependency_sources_row_meta', true ) ) {
-				print 'jQuery("tr[data-plugin=\'' . $plugin_file . '\'] .plugin-version-author-uri").append("<br><br><strong>' . esc_html__( 'Dependency Source:' ) . '</strong> ' . $this->get_dependency_sources( $plugin_file ) . '");';
+				print 'jQuery("tr[data-plugin=\'' . $plugin_file . '\'] .plugin-version-author-uri").append("<br><br><strong>' . esc_html__( 'Required by:' ) . '</strong> ' . $this->get_dependency_sources( $plugin_file ) . '");';
 			}
 			print 'jQuery(".inactive[data-plugin=\'' . $plugin_file . '\']").attr("class", "active");';
 			print 'jQuery(".active[data-plugin=\'' . $plugin_file . '\'] .check-column input").remove();';
 			print '</script>';
-=======
-			print '<script>jQuery(".inactive[data-plugin=\'' . $plugin_file . '\']").attr("class", "active");</script>';
-			print '<script>jQuery(".active[data-plugin=\'' . $plugin_file . '\'] .check-column input").remove();</script>';
-			print '<script>jQuery(".active[data-plugin=\'' . $plugin_file . '\'] .plugin-version-author-uri").append("<br><br><strong>' . esc_html__( 'Required by:' ) . '</strong> ' . $this->get_dependency_sources( $plugin_file ) . '");</script>';
->>>>>>> 04e42e73
 		}
 
 		/**
