--- conflicted
+++ resolved
@@ -119,12 +119,8 @@
 		}
 
 		/**
-<<<<<<< HEAD
-		 * Decode json config data from a file.
-=======
-		 * Decode JSON data from wp-dependencies.json file.
->>>>>>> 58b14263
-		 *
+		 * Decode JSON config data from a file.
+  	 *
 		 * @param string $json_path File path to JSON config file.
 		 *
 		 * @return bool|array $config
