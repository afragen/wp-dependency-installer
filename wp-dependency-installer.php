<?php
/**
 * WP Dependency Installer
 *
 * A lightweight class to add to WordPress plugins or themes to automatically install
 * required plugin dependencies. Uses a JSON config file to declare plugin dependencies.
 * It can install a plugin from w.org, GitHub, Bitbucket, GitLab, Gitea or direct URL.
 *
 * @package   WP_Dependency_Installer
 * @author    Andy Fragen, Matt Gibbs, Raruto
 * @license   MIT
 * @link      https://github.com/afragen/wp-dependency-installer
 */

/**
 * Exit if called directly.
 */
if ( ! defined( 'WPINC' ) ) {
	die;
}

if ( ! class_exists( 'WP_Dependency_Installer' ) ) {
	/**
	 * Class WP_Dependency_Installer
	 */
	class WP_Dependency_Installer {
		/**
		 * Holds the JSON file contents.
		 *
		 * @var array $config
		 */
		private $config;

		/**
		 * Holds the current dependency's slug.
		 *
		 * @var string $current_slug
		 */
		private $current_slug;

		/**
		 * Holds the calling plugin/theme file path.
		 *
		 * @var string $source
		 */
		private static $caller;

		/**
		 * Holds the calling plugin/theme slug.
		 *
		 * @var string $source
		 */
		private static $source;

		/**
		 * Holds names of installed dependencies for admin notices.
		 *
		 * @var array $notices
		 */
		private $notices;

		/**
		 * Factory.
		 *
		 * @param string $caller File path to calling plugin/theme.
		 */
		public static function instance( $caller = false ) {
			static $instance = null;
			if ( null === $instance ) {
				$instance = new self( $caller );
			}
			self::$caller = $caller;
			self::$source = ! $caller ? false : basename( $caller );

			return $instance;
		}

		/**
		 * Private constructor.
		 */
		private function __construct() {
			$this->config  = [];
			$this->notices = [];
		}

		/**
		 * Load hooks.
		 *
		 * @return void
		 */
		public function load_hooks() {
			add_action( 'admin_init', [ $this, 'admin_init' ] );
			add_action( 'admin_footer', [ $this, 'admin_footer' ] );
			add_action( 'admin_notices', [ $this, 'admin_notices' ] );
			add_action( 'network_admin_notices', [ $this, 'admin_notices' ] );
			add_action( 'wp_ajax_dependency_installer', [ $this, 'ajax_router' ] );
			add_filter( 'http_request_args', [ $this, 'add_basic_auth_headers' ], 15, 2 );

			// Initialize Persist admin Notices Dismissal dependency.
			add_action( 'admin_init', [ 'PAnD', 'init' ] );
		}

		/**
		 * Let's get going.
		 * First load data from wp-dependencies.json if present.
		 * Then load hooks needed to run.
		 *
		 * @param string $caller Path to plugin or theme calling the framework.
		 */
		public function run( $caller = false ) {
			$caller = ! $caller ? self::$caller : $caller;
			$config = $this->json_file_decode( $caller . '/wp-dependencies.json' );
			if ( ! empty( $config ) ) {
				$this->register( $config, $caller );
			}
			if ( ! empty( $this->config ) ) {
				$this->load_hooks();
			}
		}

		/**
		 * Decode JSON config data from a file.
		 *
		 * @param string $json_path File path to JSON config file.
		 *
		 * @return bool|array $config
		 */
		private function json_file_decode( $json_path ) {
			$config = [];
			if ( file_exists( $json_path ) ) {
				$config = file_get_contents( $json_path );
				$config = json_decode( $config, true );
			}

			return $config;
		}

		/**
		 * Register dependencies (supports multiple instances).
		 *
		 * @param array  $config JSON config as array.
		 * @param string $caller Path to plugin or theme calling the framework.
		 */
		public function register( $config, $caller = false ) {
			$source = ! self::$source ? basename( $caller ) : self::$source;
			foreach ( $config as $dependency ) {
				$dependency['source']    = $source;
				$dependency['sources'][] = $source;
				$slug                    = $dependency['slug'];
				if ( isset( $this->config[ $slug ] ) ) {
					$dependency['sources'] = array_merge( $this->config[ $slug ]['sources'], $dependency['sources'] );
				}
				if ( ! isset( $this->config[ $slug ] ) || $this->is_required( $dependency ) ) {
					$this->config[ $slug ] = $dependency;
				}
			}
		}

		/**
		 * Process the registered dependencies.
		 */
		public function apply_config() {
			foreach ( $this->config as $dependency ) {
				$download_link = null;
				$base          = null;
				$uri           = $dependency['uri'];
				$slug          = $dependency['slug'];
				$uri_args      = parse_url( $uri ); // phpcs:ignore WordPress.WP.AlternativeFunctions.parse_url_parse_url
				$port          = isset( $uri_args['port'] ) ? $uri_args['port'] : null;
				$api           = isset( $uri_args['host'] ) ? $uri_args['host'] : null;
				$api           = ! $port ? $api : "$api:$port";
				$scheme        = isset( $uri_args['scheme'] ) ? $uri_args['scheme'] : null;
				$scheme        = null !== $scheme ? $scheme . '://' : 'https://';
				$path          = isset( $uri_args['path'] ) ? $uri_args['path'] : null;
				$owner_repo    = str_replace( '.git', '', trim( $path, '/' ) );

				switch ( $dependency['host'] ) {
					case 'github':
						$base          = null === $api || 'github.com' === $api ? 'api.github.com' : $api;
						$download_link = "{$scheme}{$base}/repos/{$owner_repo}/zipball/{$dependency['branch']}";
						break;
					case 'bitbucket':
						$base          = null === $api || 'bitbucket.org' === $api ? 'bitbucket.org' : $api;
						$download_link = "{$scheme}{$base}/{$owner_repo}/get/{$dependency['branch']}.zip";
						break;
					case 'gitlab':
						$base          = null === $api || 'gitlab.com' === $api ? 'gitlab.com' : $api;
						$project_id    = rawurlencode( $owner_repo );
						$download_link = "{$scheme}{$base}/api/v4/projects/{$project_id}/repository/archive.zip";
						$download_link = add_query_arg( 'sha', $dependency['branch'], $download_link );
						break;
					case 'gitea':
						$download_link = "{$scheme}{$api}/api/v1/repos/{$owner_repo}/archive/{$dependency['branch']}.zip";
						break;
					case 'wordpress':  // phpcs:ignore WordPress.WP.CapitalPDangit.Misspelled
						$download_link = $this->get_dot_org_latest_download( basename( $owner_repo ) );
						break;
					case 'direct':
						$download_link = filter_var( $uri, FILTER_VALIDATE_URL );
						break;
				}

				/**
				 * Allow filtering of download link for dependency configuration.
				 *
				 * @since 1.4.11
				 *
				 * @param string $download_link Download link.
				 * @param array  $dependency    Dependency configuration.
				 */
				$download_link = apply_filters( 'wp_dependency_download_link', $download_link, $dependency );

				$this->config[ $slug ]['download_link'] = $download_link;
			}
		}

		/**
		 * Get lastest download link from WordPress API.
		 *
		 * @param  string $slug Plugin slug.
		 * @return string $download_link
		 */
		public function get_dot_org_latest_download( $slug ) {
			$download_link = get_site_transient( 'wpdi-' . md5( $slug ) );

			if ( ! $download_link ) {
				$url           = 'https://api.wordpress.org/plugins/info/1.1/';
				$url           = add_query_arg(
					[
						'action'                        => 'plugin_information',
						rawurlencode( 'request[slug]' ) => $slug,
					],
					$url
				);
				$response      = wp_remote_get( $url );
				$response      = json_decode( wp_remote_retrieve_body( $response ) );
				$download_link = empty( $response )
					? "https://downloads.wordpress.org/plugin/{$slug}.zip"
					: $response->download_link;

				set_site_transient( 'wpdi-' . md5( $slug ), $download_link, DAY_IN_SECONDS );
			}

			return $download_link;
		}

		/**
		 * Determine if dependency is active or installed.
		 */
		public function admin_init() {
			// Get the gears turning.
			$this->apply_config();

			// Generate admin notices.
			foreach ( $this->config as $slug => $dependency ) {
				$is_required = $this->is_required( $dependency );

				if ( $is_required ) {
					$this->modify_plugin_row( $slug );
				}

				if ( $this->is_active( $slug ) ) {
					// Do nothing.
				} elseif ( $this->is_installed( $slug ) ) {
					if ( $is_required ) {
						$this->notices[] = $this->activate( $slug );
					} else {
						$this->notices[] = $this->activate_notice( $slug );
					}
				} else {
					if ( $is_required ) {
						$this->notices[] = $this->install( $slug );
					} else {
						$this->notices[] = $this->install_notice( $slug );
					}
				}

				/**
				 * Allow filtering of admin notices.
				 *
				 * @since 3.0.0
				 *
				 * @param array  $notices admin notices.
				 * @param string $slug    plugin slug.
				 */
				$this->notices = apply_filters( 'wp_dependency_notices', $this->notices, $slug );
			}
		}

		/**
		 * Register jQuery AJAX.
		 */
		public function admin_footer() {
			?>
			<script>
				(function ($) {
					$(function () {
						$(document).on('click', '.wpdi-button', function () {
							var $this = $(this);
							var $parent = $(this).closest('p');
							$parent.html('Running...');
							$.post(ajaxurl, {
								action: 'dependency_installer',
								method: $this.attr('data-action'),
								slug  : $this.attr('data-slug')
							}, function (response) {
								$parent.html(response);
							});
						});
						$(document).on('click', '.dependency-installer .notice-dismiss', function () {
							var $this = $(this);
							$.post(ajaxurl, {
								action: 'dependency_installer',
								method: 'dismiss',
								slug  : $this.attr('data-slug')
							});
						});
					});
				})(jQuery);
			</script>
			<?php
		}

		/**
		 * AJAX router.
		 */
		public function ajax_router() {
			$method    = isset( $_POST['method'] ) ? $_POST['method'] : '';
			$slug      = isset( $_POST['slug'] ) ? $_POST['slug'] : '';
			$whitelist = [ 'install', 'activate', 'dismiss' ];

			if ( in_array( $method, $whitelist, true ) ) {
				$response = $this->$method( $slug );
				echo $response['message'];
			}
			wp_die();
		}

		/**
		 * Check if a dependency is currently required.
		 *
		 * @param string|array $plugin Plugin dependency slug or config.
		 *
		 * @return boolean True if required. Default: False
		 */
		public function is_required( &$plugin ) {
			if ( empty( $this->config ) ) {
				return false;
			}
			if ( is_string( $plugin ) && isset( $this->config[ $plugin ] ) ) {
				$dependency = &$this->config[ $plugin ];
			} else {
				$dependency = &$plugin;
			}
			if ( isset( $dependency['required'] ) ) {
				return true === $dependency['required'] || 'true' === $dependency['required'];
			}
			if ( isset( $dependency['optional'] ) ) {
				return false === $dependency['optional'] || 'false' === $dependency['optional'];
			}

			return false;
		}

		/**
		 * Is dependency installed?
		 *
		 * @param string $slug Plugin slug.
		 *
		 * @return boolean
		 */
		public function is_installed( $slug ) {
			$plugins = get_plugins();

			return isset( $plugins[ $slug ] );
		}

		/**
		 * Is dependency active?
		 *
		 * @param string $slug Plugin slug.
		 *
		 * @return boolean
		 */
		public function is_active( $slug ) {
			return is_plugin_active( $slug );
		}

		/**
		 * Install and activate dependency.
		 *
		 * @param string $slug Plugin slug.
		 *
		 * @return bool|array false or Message.
		 */
		public function install( $slug ) {
			if ( $this->is_installed( $slug ) || ! current_user_can( 'update_plugins' ) ) {
				return false;
			}

			$this->current_slug = $slug;
			add_filter( 'upgrader_source_selection', [ $this, 'upgrader_source_selection' ], 10, 2 );

			$skin     = new WPDI_Plugin_Installer_Skin(
				[
					'type'  => 'plugin',
					'nonce' => wp_nonce_url( $this->config[ $slug ]['download_link'] ),
				]
			);
			$upgrader = new Plugin_Upgrader( $skin );
			$result   = $upgrader->install( $this->config[ $slug ]['download_link'] );

			if ( is_wp_error( $result ) ) {
				return [
					'status'  => 'error',
					'message' => $result->get_error_message(),
				];
			}

			if ( null === $result ) {
				return [
					'status'  => 'error',
					'message' => esc_html__( 'Plugin download failed' ),
				];
			}

			wp_cache_flush();
			if ( $this->is_required( $this->config[ $slug ] ) ) {
				$this->activate( $slug );

				return [
					'status'  => 'updated',
					'slug'    => $slug,
					/* translators: %s: Plugin name */
					'message' => sprintf( esc_html__( '%s has been installed and activated.' ), $this->config[ $slug ]['name'] ),
					'source'  => $this->config[ $slug ]['source'],
				];
			}

			if ( true !== $result && 'error' === $result['status'] ) {
				return $result;
			}

			return [
				'status'  => 'updated',
				/* translators: %s: Plugin name */
				'message' => sprintf( esc_html__( '%s has been installed.' ), $this->config[ $slug ]['name'] ),
				'source'  => $this->config[ $slug ]['source'],
			];
		}

		/**
		 * Get install plugin notice.
		 *
		 * @param string $slug Plugin slug.
		 *
		 * @return array Admin notice.
		 */
		public function install_notice( $slug ) {
			$dependency = $this->config[ $slug ];

			return [
				'action'  => 'install',
				'slug'    => $slug,
				/* translators: %s: Plugin name */
				'message' => sprintf( esc_html__( 'The %s plugin is required.' ), $dependency['name'] ),
				'source'  => $dependency['source'],
			];
		}

		/**
		 * Activate dependency.
		 *
		 * @param string $slug Plugin slug.
		 *
		 * @return array Message.
		 */
		public function activate( $slug ) {
			// network activate only if on network admin pages.
			$result = is_network_admin() ? activate_plugin( $slug, null, true ) : activate_plugin( $slug );

			if ( is_wp_error( $result ) ) {
				return [
					'status'  => 'error',
					'message' => $result->get_error_message(),
				];
			}

			return [
				'status'  => 'updated',
				/* translators: %s: Plugin name */
				'message' => sprintf( esc_html__( '%s has been activated.' ), $this->config[ $slug ]['name'] ),
				'source'  => $this->config[ $slug ]['source'],
			];
		}

		/**
		 * Get activate plugin notice.
		 *
		 * @param string $slug Plugin slug.
		 *
		 * @return array Admin notice.
		 */
		public function activate_notice( $slug ) {
			$dependency = $this->config[ $slug ];

			return [
				'action'  => 'activate',
				'slug'    => $slug,
				/* translators: %s: Plugin name */
				'message' => sprintf( esc_html__( 'Please activate the %s plugin.' ), $dependency['name'] ),
				'source'  => $dependency['source'],
			];
		}

		/**
		 * Dismiss admin notice for a week.
		 *
		 * @return array Empty Message.
		 */
		public function dismiss() {
			return [
				'status'  => 'updated',
				'message' => '',
			];
		}

		/**
		 * Correctly rename dependency for activation.
		 *
		 * @param string $source        Path fo $source.
		 * @param string $remote_source Path of $remote_source.
		 *
		 * @return string $new_source
		 */
		public function upgrader_source_selection( $source, $remote_source ) {
			$new_source = trailingslashit( $remote_source ) . dirname( $this->current_slug );
			$this->move( $source, $new_source );

			return trailingslashit( $new_source );
		}

		/**
		 * Rename or recursive file copy and delete.
		 *
		 * This is more versatile than `$wp_filesystem->move()`.
		 * It moves/renames directories as well as files.
		 * Fix for https://github.com/afragen/github-updater/issues/826,
		 * strange failure of `rename()`.
		 *
		 * @param string $source      File path of source.
		 * @param string $destination File path of destination.
		 *
		 * @return bool|void
		 */
		private function move( $source, $destination ) {
			if ( @rename( $source, $destination ) ) {
				return true;
			}
			$dir = opendir( $source );
			mkdir( $destination );
			$source = untrailingslashit( $source );
			// phpcs:ignore WordPress.CodeAnalysis.AssignmentInCondition.FoundInWhileCondition
			while ( false !== ( $file = readdir( $dir ) ) ) {
				if ( ( '.' !== $file ) && ( '..' !== $file ) && "$source/$file" !== $destination ) {
					if ( is_dir( "$source/$file" ) ) {
						$this->move( "$source/$file", "$destination/$file" );
					} else {
						copy( "$source/$file", "$destination/$file" );
						unlink( "$source/$file" );
					}
				}
			}
			@rmdir( $source );
			closedir( $dir );
		}

		/**
		 * Display admin notices / action links.
		 *
		 * @return bool/string false or Admin notice.
		 */
		public function admin_notices() {
			if ( ! current_user_can( 'update_plugins' ) ) {
				return false;
			}
			foreach ( $this->notices as $notice ) {
				$status      = empty( $notice['status'] ) ? 'updated' : $notice['status'];
				$source      = empty( $notice['source'] ) ? __( 'Dependency' ) : $notice['source'];
				$class       = esc_attr( $status ) . ' notice is-dismissible dependency-installer';
				$label       = esc_html( $this->get_dismiss_label( $source ) );
				$message     = '';
				$action      = '';
				$dismissible = null;

				if ( ! empty( $notice['message'] ) ) {
					$message = esc_html( $notice['message'] );
				}
				if ( ! empty( $notice['action'] ) ) {
					$action = sprintf(
						' <a href="javascript:;" class="wpdi-button" data-action="%1$s" data-slug="%2$s">%3$s Now &raquo;</a> ',
						esc_attr( $notice['action'] ),
						esc_attr( $notice['slug'] ),
						esc_html( ucfirst( $notice['action'] ) )
					);
				}
				if ( ! empty( $notice['slug'] ) ) {
					/**
					 * Filters the dismissal timeout.
					 *
					 * @since 1.4.1
					 *
					 * @param string|int '7'           Default dismissal in days.
					 * @param  string     $notice['source'] Plugin slug of calling plugin.
					 * @return string|int Dismissal timeout in days.
					 */
					$timeout     = '-' . apply_filters( 'wp_dependency_timeout', '7', $source );
					$dismissible = esc_attr( 'dependency-installer-' . dirname( $notice['slug'] ) . $timeout );
				}
				if ( class_exists( '\PAnd' ) && \PAnD::is_admin_notice_active( $dismissible ) ) {
					printf( '<div class="%1$s" data-dismissible="%2$s"><p><strong>[%3$s]</strong> %4$s%5$s</p></div>', $class, $dismissible, $label, $message, $action );
				}
<<<<<<< HEAD
=======

				$label = $this->get_dismiss_label( $notice['source'] );
				$label = empty( $label ) ? __( 'Dependency' ) : $label;

				?>
				<div data-dismissible="<?php echo $dismissible; ?>" class="<?php echo $status; ?> notice is-dismissible dependency-installer">
					<p><?php echo '<strong>[' . esc_html( $label ) . ']</strong> ' . $message; ?></p>
				</div>
				<?php
>>>>>>> 6067ce64
			}
		}

		/**
		 * Make modifications to plugin row.
		 *
		 * @param string $plugin_file Plugin file.
		 */
		public function modify_plugin_row( $plugin_file ) {
			add_filter( 'network_admin_plugin_action_links_' . $plugin_file, [ $this, 'unset_action_links' ], 10, 2 );
			add_filter( 'plugin_action_links_' . $plugin_file, [ $this, 'unset_action_links' ], 10, 2 );
			add_action( 'after_plugin_row_' . $plugin_file, [ $this, 'modify_plugin_row_elements' ] );
		}

		/**
		 * Unset plugin action links so required plugins can't be removed or deactivated.
		 *
		 * @param array  $actions     Action links.
		 * @param string $plugin_file Plugin file.
		 *
		 * @return mixed
		 */
		public function unset_action_links( $actions, $plugin_file ) {
			/**
			 * Allow to remove required plugin action links.
			 *
			 * @since 3.0.0
			 *
			 * @param bool $unset remove default action links.
			 */
			if ( apply_filters( 'wp_dependency_unset_action_links', true ) ) {
				if ( isset( $actions['delete'] ) ) {
					unset( $actions['delete'] );
				}

				if ( isset( $actions['deactivate'] ) ) {
					unset( $actions['deactivate'] );
				}
			}

			/**
			 * Allow to display of requied plugin label.
			 *
			 * @since 3.0.0
			 *
			 * @param bool $display show required plugin label.
			 */
			if ( apply_filters( 'wp_dependency_required_label', true ) ) {
				/* translators: %s: opening and closing span tags */
				$actions = array_merge( [ 'required-plugin' => sprintf( esc_html__( '%1$sRequired Plugin%2$s' ), '<span class="network_active" style="font-variant-caps: small-caps;">', '</span>' ) ], $actions );
			}

			return $actions;
		}

		/**
		 * Modify the plugin row elements.
		 *
		 * @param string $plugin_file Plugin file.
		 *
		 * @return void
		 */
		public function modify_plugin_row_elements( $plugin_file ) {
			print '<script>';
			/**
			 * Allow to display additional row meta info of required plugin.
			 *
			 * @since 3.0.0
			 *
			 * @param bool $display show plugin row meta.
			 */
			if ( apply_filters( 'wp_dependency_required_row_meta', true ) ) {
				print 'jQuery("tr[data-plugin=\'' . $plugin_file . '\'] .plugin-version-author-uri").append("<br><br><strong>' . esc_html__( 'Required by:' ) . '</strong> ' . $this->get_dependency_sources( $plugin_file ) . '");';
			}
			print 'jQuery(".inactive[data-plugin=\'' . $plugin_file . '\']").attr("class", "active");';
			print 'jQuery(".active[data-plugin=\'' . $plugin_file . '\'] .check-column input").remove();';
			print '</script>';
		}

		/**
		 * Get formatted string of dependent plugins.
		 *
		 * @param string $plugin_file Plugin file.
		 *
		 * @return string $dependents
		 */
		private function get_dependency_sources( $plugin_file ) {
			// Remove empty values from $sources.
			$sources = array_filter( $this->config[ $plugin_file ]['sources'] );
			$sources = array_map( [ $this, 'get_dismiss_label' ], $sources );
			$sources = implode( ', ', $sources );

			return $sources;
		}

		/**
		 * Get formatted source string for text usage.
		 *
		 * @param string $source plugin source.
		 *
		 * @return string friendly plugin name.
		 */
		private function get_dismiss_label( $source ) {
			$label = str_replace( '-', ' ', $source );
			$label = ucwords( $label );
			$label = str_ireplace( 'wp ', 'WP ', $label );

			/**
			 * Filters the dismissal notice label
			 *
			 * @since 3.0.0
			 *
			 * @param  string $label  Default dismissal notice string.
			 * @param  string $source Plugin slug of calling plugin.
			 * @return string Dismissal notice string.
			 */
			return apply_filters( 'wp_dependency_dismiss_label', $label, $source );
		}

		/**
		 * Get the configuration.
		 *
		 * @since 1.4.11
		 *
		 * @param string $slug Plugin slug.
		 *
		 * @return array The configuration.
		 */
		public function get_config( $slug = '' ) {
			return isset( $this->config[ $slug ] ) ? $this->config[ $slug ] : $this->config;
		}

		/**
		 * Add Basic Auth headers for authentication.
		 *
		 * @param array  $args HTTP header args.
		 * @param string $url  URL.
		 *
		 * @return array $args
		 */
		public function add_basic_auth_headers( $args, $url ) {
			if ( null === $this->current_slug ) {
				return $args;
			}
			$package = $this->config[ $this->current_slug ];
			$host    = $package['host'];
			$token   = empty( $package['token'] ) ? false : $package['token'];

			if ( $token && $url === $package['download_link'] ) {
				if ( 'bitbucket' === $host ) {
					// Bitbucket token must be in the form of 'username:password'.
					// phpcs:ignore WordPress.PHP.DiscouragedPHPFunctions.obfuscation_base64_encode
					$args['headers']['Authorization'] = 'Basic ' . base64_encode( $token );
				}
				if ( 'github' === $host || 'gitea' === $host ) {
					$args['headers']['Authorization'] = 'token ' . $token;
				}
				if ( 'gitlab' === $host ) {
					$args['headers']['Authorization'] = 'Bearer ' . $token;
				}
			}

			// dot org should not have auth header.
			// phpcs:ignore WordPress.WP.CapitalPDangit.Misspelled
			if ( 'wordpress' === $host ) {
				unset( $args['headers']['Authorization'] );
			}
			remove_filter( 'http_request_args', [ $this, 'add_basic_auth_headers' ] );

			return $args;
		}
	}

	require_once ABSPATH . 'wp-admin/includes/class-wp-upgrader.php';

	/**
	 * Class WPDI_Plugin_Installer_Skin
	 */
	class WPDI_Plugin_Installer_Skin extends Plugin_Installer_Skin {
		public function header() {
		}

		public function footer() {
		}

		public function error( $errors ) {
		}

		public function feedback( $string, ...$args ) {
		}
	}
}<|MERGE_RESOLUTION|>--- conflicted
+++ resolved
@@ -525,6 +525,7 @@
 			];
 		}
 
+
 		/**
 		 * Correctly rename dependency for activation.
 		 *
@@ -620,18 +621,6 @@
 				if ( class_exists( '\PAnd' ) && \PAnD::is_admin_notice_active( $dismissible ) ) {
 					printf( '<div class="%1$s" data-dismissible="%2$s"><p><strong>[%3$s]</strong> %4$s%5$s</p></div>', $class, $dismissible, $label, $message, $action );
 				}
-<<<<<<< HEAD
-=======
-
-				$label = $this->get_dismiss_label( $notice['source'] );
-				$label = empty( $label ) ? __( 'Dependency' ) : $label;
-
-				?>
-				<div data-dismissible="<?php echo $dismissible; ?>" class="<?php echo $status; ?> notice is-dismissible dependency-installer">
-					<p><?php echo '<strong>[' . esc_html( $label ) . ']</strong> ' . $message; ?></p>
-				</div>
-				<?php
->>>>>>> 6067ce64
 			}
 		}
 
