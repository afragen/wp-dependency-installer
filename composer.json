--- conflicted
+++ resolved
@@ -1,12 +1,8 @@
 {
   "name": "afragen/wp-dependency-installer",
   "description": "Library that helps WordPress plugin dependency management.",
-<<<<<<< HEAD
-  "version": "2.1.1",
-=======
   "version": "3.0.0",
   "type": "library",
->>>>>>> 7b321884
   "license": "MIT",
   "authors": [
     {
